// Enhanced Demo Crew Terminal - Production Design Match
// FCA Compliant Aviation Platform - 100% Free Until Revenue

import React, { useState } from 'react';
import { Card, CardContent, CardHeader, CardTitle } from '@/components/ui/card';
import { Button } from '@/components/ui/button';
import { Badge } from '@/components/ui/badge';
import { StratusConnectLogo } from '@/components/StratusConnectLogo';
import { Tabs, TabsContent, TabsList, TabsTrigger } from '@/components/ui/tabs';
import BrokerBackdrop from '@/components/BrokerBackdrop';
import { 
  Plane,
  Clock,
  Shield,
  Target,
  Award,
  BarChart3,
  Star,
  Heart,
  Brain,
  MessageSquare,
  Trophy
} from 'lucide-react';

export default function DemoCrewTerminal() {
  const [activeTab, setActiveTab] = useState("dashboard");
  const [highlightedSection, setHighlightedSection] = useState<string | null>(null);

  // Demo data for crew
  const demoMetrics = {
    flightsServed: 89,
    upcomingFlights: 3,
    clientSatisfaction: 4.9,
    serviceHours: 1250,
    certifications: 6,
    safetyScore: 99,
    onTimePerformance: 98,
    totalPassengers: 1240
  };

  const handleSectionClick = (section: string) => {
    setHighlightedSection(section);
    setTimeout(() => setHighlightedSection(null), 2000);
  };

  const renderDashboard = () => (
    <div className="space-y-6">
      {/* Key Metrics */}
      <div className="grid grid-cols-1 md:grid-cols-2 lg:grid-cols-4 gap-6">
        <Card className="card-predictive">
          <CardContent className="p-6">
            <div className="flex items-center justify-between">
                  <div>
                <p className="text-sm text-text/70">Flights Served</p>
                <p className="text-2xl font-bold text-bright">{demoMetrics.flightsServed}</p>
                <p className="text-xs text-blue-400">+12 this month</p>
              </div>
              <Plane className="w-8 h-8 text-brand" />
          </div>
        </CardContent>
      </Card>

        <Card className="card-predictive">
          <CardContent className="p-6">
            <div className="flex items-center justify-between">
              <div>
                <p className="text-sm text-text/70">Client Satisfaction</p>
                <p className="text-2xl font-bold text-bright">{demoMetrics.clientSatisfaction}/5.0</p>
                <p className="text-xs text-green-400">Excellent</p>
              </div>
              <Star className="w-8 h-8 text-green-400" />
            </div>
          </CardContent>
        </Card>

        <Card className="card-predictive">
          <CardContent className="p-6">
            <div className="flex items-center justify-between">
              <div>
                <p className="text-sm text-text/70">Service Hours</p>
                <p className="text-2xl font-bold text-bright">{demoMetrics.serviceHours.toLocaleString()}</p>
                <p className="text-xs text-purple-400">+85 this month</p>
              </div>
              <Clock className="w-8 h-8 text-purple-400" />
          </div>
        </CardContent>
      </Card>

        <Card className="card-predictive">
            <CardContent className="p-6">
                  <div className="flex items-center justify-between">
                    <div>
                <p className="text-sm text-text/70">Safety Score</p>
                <p className="text-2xl font-bold text-bright">{demoMetrics.safetyScore}%</p>
                <p className="text-xs text-green-400">Outstanding</p>
              </div>
              <Shield className="w-8 h-8 text-green-400" />
            </div>
          </CardContent>
        </Card>
      </div>

      {/* Performance & Certifications */}
      <div className="grid grid-cols-1 lg:grid-cols-2 gap-6">
        <Card className="card-predictive">
          <CardHeader>
            <CardTitle className="flex items-center gap-2 text-bright">
              <Heart className="w-5 h-5 text-red-400" />
              Service Excellence
            </CardTitle>
          </CardHeader>
          <CardContent>
            <div className="space-y-4">
              <div className="flex justify-between items-center">
                <span className="text-text/70">Total Passengers Served</span>
                <span className="text-xl font-bold text-bright">{demoMetrics.totalPassengers.toLocaleString()}</span>
              </div>
              <div className="flex justify-between items-center">
                <span className="text-text/70">On-Time Performance</span>
                <span className="text-xl font-bold text-bright">{demoMetrics.onTimePerformance}%</span>
            </div>
              <div className="flex justify-between items-center">
                <span className="text-text/70">Upcoming Flights</span>
                <span className="text-xl font-bold text-bright">{demoMetrics.upcomingFlights}</span>
              </div>
            </div>
          </CardContent>
        </Card>

        <Card className="card-predictive">
          <CardHeader>
            <CardTitle className="flex items-center gap-2 text-bright">
              <Award className="w-5 h-5 text-blue-400" />
              Certifications
            </CardTitle>
          </CardHeader>
          <CardContent>
            <div className="space-y-3">
              <div className="flex justify-between items-center">
                <span className="text-text/70">Active Certifications</span>
                <span className="text-lg font-bold text-bright">{demoMetrics.certifications}</span>
              </div>
              <div className="space-y-2">
                <div className="flex items-center justify-between p-2 bg-surface-2 rounded">
                  <div>
                    <p className="text-sm font-medium text-bright">Flight Attendant Certificate</p>
                    <p className="text-xs text-text/60">Expires: 2025-06-15</p>
                  </div>
                  <Badge className="bg-green-500/20 text-green-400 border-transparent text-xs">
                    valid
                  </Badge>
                </div>
                <div className="flex items-center justify-between p-2 bg-surface-2 rounded">
                  <div>
                    <p className="text-sm font-medium text-bright">First Aid & CPR</p>
                    <p className="text-xs text-text/60">Expires: 2024-09-20</p>
                  </div>
                  <Badge className="bg-green-500/20 text-green-400 border-transparent text-xs">
                    valid
                  </Badge>
                </div>
              </div>
            </div>
          </CardContent>
        </Card>
      </div>
    </div>
  );

  return (
<<<<<<< HEAD
    <BrokerBackdrop>
      <div className="min-h-screen bg-app text-body relative overflow-hidden">
        {/* Help Guide */}
      {showHelpGuide && (
        <ModernHelpGuide
          terminalType="crew"
          activeTab={activeTab}
          onClose={() => setShowHelpGuide(false)}
          showOnMount={false}
          isDemo={true}
        />
      )}

      {/* Left Side AI Assistant */}
      {showAIAssistant && (
        <div className="fixed left-4 top-1/2 transform -translate-y-1/2 z-50 w-96 max-h-[80vh]">
          <ChatGPTHelper
            isOpen={showAIAssistant}
            onClose={() => setShowAIAssistant(false)}
            context={{
              activeTab,
              userRole: 'crew',
              recentActivity: []
            }}
          />
        </div>
      )}

      {/* Right Side Chat */}
      {showChat && (
        <div className="fixed right-4 top-1/2 transform -translate-y-1/2 z-50 w-96 max-h-[80vh]">
          <RealTimeChat
            chatId="demo_crew_chat_001"
            participants={[
              { id: 'crew_001', name: 'You', role: 'team', isOnline: true },
              { id: 'pilot_001', name: 'Captain Smith', role: 'team', isOnline: true },
              { id: 'op_001', name: 'Elite Aviation', role: 'operator', isOnline: true }
            ]}
            onClose={() => setShowChat(false)}
          />
        </div>
      )}
=======
    <div className="min-h-screen bg-app text-body relative overflow-hidden">
      <BrokerBackdrop />
>>>>>>> ecb139e4
      
      {/* Header */}
      <header className="sticky top-0 bg-black/20 backdrop-blur-xl border-b border-white/10 shadow-sm">
        <div className="max-w-7xl mx-auto px-6 py-3 flex items-center justify-between">
              <div className="flex items-center space-x-4">
            <StratusConnectLogo className="text-xl text-text" terminalType="crew" />
            <Badge className="bg-pink-500/20 text-pink-400 border-transparent">
              CREW DEMO
            </Badge>
                </div>
          
          <div className="flex items-center gap-4">
            <div className="flex gap-2">
              <Button
                className="bg-purple-600 hover:bg-purple-700 text-text shadow-glow rounded-xl px-6 py-2 font-medium transition-all duration-200"
                title="AI Assistant (Ctrl+A)"
              >
                <Brain className="h-4 w-4 mr-2" />
                AI Assistant
              </Button>
              <Button
                className="bg-green-600 hover:bg-green-700 text-text shadow-glow rounded-xl px-6 py-2 font-medium transition-all duration-200"
                title="Real-time Chat"
              >
                <MessageSquare className="h-4 w-4 mr-2" />
                Chat
              </Button>
              <Button
                className="bg-brand hover:bg-brand-600 text-text shadow-glow rounded-xl px-6 py-2 font-medium transition-all duration-200"
                title="Help Guide (Ctrl+H)"
                >
                <Trophy className="h-4 w-4 mr-2" />
                Tutorial
                </Button>
              </div>
            </div>
          </div>
        </header>

      {/* Main Content */}
      <main className="max-w-7xl mx-auto px-6 py-8">
        <Tabs value={activeTab} onValueChange={setActiveTab} className="space-y-6">
          <TabsList className="flex w-max min-w-full justify-start space-x-1 bg-white/10 backdrop-blur-sm border border-white/20 shadow-sm rounded-xl p-1">
            <TabsTrigger 
              value="dashboard" 
              className={`flex items-center gap-2 data-[state=active]:bg-brand/15 data-[state=active]:text-text text-text/80 hover:text-text px-4 py-2 rounded-lg font-medium transition-all duration-200 ${highlightedSection === 'dashboard' || activeTab === 'dashboard' ? 'ring-2 ring-brand/50 bg-brand/10' : ''}`}
              onClick={() => handleSectionClick('dashboard')}
            >
                  <BarChart3 className="w-4 h-4" />
                  Dashboard
                </TabsTrigger>
            <TabsTrigger 
              value="flights" 
              className={`flex items-center gap-2 data-[state=active]:bg-brand/15 data-[state=active]:text-text text-text/80 hover:text-text px-4 py-2 rounded-lg font-medium transition-all duration-200 ${highlightedSection === 'flights' || activeTab === 'flights' ? 'ring-2 ring-brand/50 bg-brand/10' : ''}`}
              onClick={() => handleSectionClick('flights')}
            >
              <Plane className="w-4 h-4" />
              Flights
                </TabsTrigger>
            <TabsTrigger 
              value="certifications" 
              className={`flex items-center gap-2 data-[state=active]:bg-brand/15 data-[state=active]:text-text text-text/80 hover:text-text px-4 py-2 rounded-lg font-medium transition-all duration-200 ${highlightedSection === 'certifications' || activeTab === 'certifications' ? 'ring-2 ring-brand/50 bg-brand/10' : ''}`}
              onClick={() => handleSectionClick('certifications')}
            >
              <Award className="w-4 h-4" />
              Certifications
                </TabsTrigger>
            <TabsTrigger
              value="analytics"
              className={`flex items-center gap-2 data-[state=active]:bg-brand/15 data-[state=active]:text-text text-text/80 hover:text-text px-4 py-2 rounded-lg font-medium transition-all duration-200 ${highlightedSection === 'analytics' || activeTab === 'analytics' ? 'ring-2 ring-brand/50 bg-brand/10' : ''}`}
              onClick={() => handleSectionClick('analytics')}
            >
              <BarChart3 className="w-4 h-4" />
              Analytics
            </TabsTrigger>
          </TabsList>

          <TabsContent value="dashboard" className="mt-6 scroll-smooth">
              {renderDashboard()}
            </TabsContent>
          <TabsContent value="flights" className="mt-6 scroll-smooth">
            <div className="text-center py-12">
              <h2 className="text-2xl font-bold text-bright mb-4">Flight Assignments</h2>
              <p className="text-text/70">Flight assignment features coming soon...</p>
            </div>
          </TabsContent>
          <TabsContent value="certifications" className="mt-6 scroll-smooth">
            <div className="text-center py-12">
              <h2 className="text-2xl font-bold text-bright mb-4">Certifications & Training</h2>
              <p className="text-text/70">Certification management features coming soon...</p>
            </div>
          </TabsContent>
          <TabsContent value="analytics" className="mt-6 scroll-smooth">
            <div className="text-center py-12">
              <h2 className="text-2xl font-bold text-bright mb-4">Analytics Dashboard</h2>
              <p className="text-text/70">Analytics features coming soon...</p>
            </div>
          </TabsContent>
        </Tabs>
      </main>
      </div>
    </BrokerBackdrop>
  );
}<|MERGE_RESOLUTION|>--- conflicted
+++ resolved
@@ -168,55 +168,9 @@
   );
 
   return (
-<<<<<<< HEAD
     <BrokerBackdrop>
       <div className="min-h-screen bg-app text-body relative overflow-hidden">
-        {/* Help Guide */}
-      {showHelpGuide && (
-        <ModernHelpGuide
-          terminalType="crew"
-          activeTab={activeTab}
-          onClose={() => setShowHelpGuide(false)}
-          showOnMount={false}
-          isDemo={true}
-        />
-      )}
-
-      {/* Left Side AI Assistant */}
-      {showAIAssistant && (
-        <div className="fixed left-4 top-1/2 transform -translate-y-1/2 z-50 w-96 max-h-[80vh]">
-          <ChatGPTHelper
-            isOpen={showAIAssistant}
-            onClose={() => setShowAIAssistant(false)}
-            context={{
-              activeTab,
-              userRole: 'crew',
-              recentActivity: []
-            }}
-          />
-        </div>
-      )}
-
-      {/* Right Side Chat */}
-      {showChat && (
-        <div className="fixed right-4 top-1/2 transform -translate-y-1/2 z-50 w-96 max-h-[80vh]">
-          <RealTimeChat
-            chatId="demo_crew_chat_001"
-            participants={[
-              { id: 'crew_001', name: 'You', role: 'team', isOnline: true },
-              { id: 'pilot_001', name: 'Captain Smith', role: 'team', isOnline: true },
-              { id: 'op_001', name: 'Elite Aviation', role: 'operator', isOnline: true }
-            ]}
-            onClose={() => setShowChat(false)}
-          />
-        </div>
-      )}
-=======
-    <div className="min-h-screen bg-app text-body relative overflow-hidden">
-      <BrokerBackdrop />
->>>>>>> ecb139e4
-      
-      {/* Header */}
+        {/* Header */}
       <header className="sticky top-0 bg-black/20 backdrop-blur-xl border-b border-white/10 shadow-sm">
         <div className="max-w-7xl mx-auto px-6 py-3 flex items-center justify-between">
               <div className="flex items-center space-x-4">
@@ -315,7 +269,6 @@
           </TabsContent>
         </Tabs>
       </main>
-      </div>
-    </BrokerBackdrop>
+    </div>
   );
 }