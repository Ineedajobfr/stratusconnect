--- conflicted
+++ resolved
@@ -49,14 +49,9 @@
 }
 
 @keyframes drift-slow {
-<<<<<<< HEAD
   0%   { transform: translate3d(0, 0, 0); }
   50%  { transform: translate3d(-1%, 2%, 0); }
   100% { transform: translate3d(0, 0, 0); }
-=======
-  0%   { transform: rotate(0deg) scale(1); }
-  50%  { transform: rotate(8deg) scale(1.02); }
-  100% { transform: rotate(0deg) scale(1); }
 }
 
 .animate-plasma     { animation: plasma 14s ease-in-out infinite; }
@@ -966,5 +961,4 @@
     padding: 0.75rem 1.5rem;
     font-size: 0.875rem;
   }
->>>>>>> ae4e76ab
 }