--- conflicted
+++ resolved
@@ -1,37 +1,21 @@
-<<<<<<< HEAD
 import { useState, useEffect } from "react";
 import { useLocation } from "react-router-dom";
 import { supabase } from "@/integrations/supabase/client";
 import { Card, CardContent, CardHeader, CardTitle } from "@/components/ui/card";
 import { Badge } from "@/components/ui/badge";
 import { Button } from "@/components/ui/button";
-import { TerminalLayout } from "@/components/TerminalLayout";
-import { KPICard } from "@/components/KPICard";
-import { Section } from "@/components/Section";
-import { DataTile } from "@/components/DataTile";
-import VerificationSystem from "@/components/VerificationSystem";
-import { PrivacyOverlay } from "@/components/PrivacyOverlay";
-import { BrokerAnalytics } from "@/components/analytics/BrokerAnalytics";
-import { ProfileWidget } from "@/components/ProfileWidget";
-import AuthForm from "@/components/AuthForm";
-import EnhancedMarketplace from "@/components/EnhancedMarketplace";
-import EnhancedMessaging from "@/components/EnhancedMessaging";
-import { BarChart3, MessageSquare, TrendingUp, DollarSign, Clock, Users, Globe, Bookmark, FileText, Settings, AlertTriangle, Star, Calendar, Shield, Brain } from "lucide-react";
-import { NavigationArrows } from "@/components/NavigationArrows";
+import TerminalTemplate from "@/components/TerminalTemplate";
+import { useShortcuts } from "@/hooks/use-shortcuts";
+import { useRef } from "react";
+import { BarChart3, MessageSquare, TrendingUp, DollarSign, Clock, Users, Globe, Bookmark, FileText, Settings, AlertTriangle, Star, Calendar, Shield } from "lucide-react";
 import type { User } from '@supabase/supabase-js';
-const BrokerTerminal = () => {
+
+export default function BrokerTerminal() {
   const [activeTab, setActiveTab] = useState("dashboard");
   const [user, setUser] = useState<User | null>(null);
   const [loading, setLoading] = useState(true);
   const location = useLocation();
   const isBetaMode = location.pathname.startsWith('/beta/');
-=======
-import TerminalTemplate from "@/components/TerminalTemplate";
-import { useShortcuts } from "@/hooks/use-shortcuts";
-import { useRef } from "react";
->>>>>>> 2de18846
-
-export default function BrokerTerminal() {
   const searchRef = useRef<HTMLInputElement>(null);
 
   useShortcuts({
@@ -39,310 +23,227 @@
     "mod+f": () => {/* open filters */},
   });
 
-<<<<<<< HEAD
+  useEffect(() => {
+    if (isBetaMode) {
+      // Beta mode - create mock user
+      setUser({
+        id: 'beta-broker-user',
+        email: 'beta.broker@stratusconnect.org',
+        user_metadata: {
+          full_name: 'Beta Broker',
+          role: 'broker'
+        },
+        app_metadata: {},
+        aud: 'authenticated',
+        created_at: new Date().toISOString()
+      } as User);
+      setLoading(false);
+      return;
+    }
+
+    // Regular auth mode
+    supabase.auth.getSession().then(({
+      data: {
+        session
+      }
+    }) => {
+      setUser(session?.user ?? null);
+      setLoading(false);
+    });
+
+    const {
+      data: {
+        subscription
+      }
+    } = supabase.auth.onAuthStateChange((event, session) => {
+      setUser(session?.user ?? null);
+      setLoading(false);
+    });
+
     return () => subscription.unsubscribe();
   }, [isBetaMode]);
+
   if (loading) {
     return <div className="min-h-screen bg-gradient-to-br from-slate-900 via-slate-800 to-slate-900 flex items-center justify-center">
         <div className="text-white">Loading...</div>
       </div>;
   }
   if (!user && !isBetaMode) {
-    return <AuthForm />;
+    return <div className="min-h-screen bg-gradient-to-br from-slate-900 via-slate-800 to-slate-900 flex items-center justify-center">
+        <div className="text-white">Please log in to access the Broker Terminal</div>
+      </div>;
   }
 
-  // Sample data for the broker terminal
-  const liveRequests = [{
-    id: "REQ-2024-001",
-    route: "JFK → LAX",
-    date: "Dec 28",
-    pax: 8,
-    status: "Active",
-    offers: 3
-  }, {
-    id: "REQ-2024-002",
-    route: "MIA → TEB",
-    date: "Dec 29",
-    pax: 4,
-    status: "Pending",
-    offers: 1
-  }, {
-    id: "REQ-2024-003",
-    route: "LAX → LAS",
-    date: "Dec 30",
-    pax: 6,
-    status: "Active",
-    offers: 5
-  }];
-  const marketData = [{
-    route: "JFK → LAX",
-    avgPrice: "$42,000",
-    change: "+8.2%",
-    trend: "up"
-  }, {
-    route: "MIA → TEB",
-    avgPrice: "$18,500",
-    change: "-3.1%",
-    trend: "down"
-  }, {
-    route: "DFW → ORD",
-    avgPrice: "$15,200",
-    change: "+12.5%",
-    trend: "up"
-  }];
-  const recentTransactions = [{
-    id: "TXN-847",
-    route: "JFK → LAX",
-    amount: "$45,200",
-    commission: "$2,260",
-    status: "Completed"
-  }, {
-    id: "TXN-846",
-    route: "MIA → LAS",
-    amount: "$28,900",
-    commission: "$1,445",
-    status: "Processing"
-  }, {
-    id: "TXN-845",
-    route: "LAX → SFO",
-    amount: "$12,800",
-    commission: "$640",
-    status: "Completed"
-  }];
-  const menuItems = [{
-    id: "dashboard",
-    label: "Dashboard",
-    icon: BarChart3
-  }, {
-    id: "marketplace",
-    label: "Marketplace",
-    icon: Globe
-  }, {
-    id: "verification",
-    label: "Fortress of Trust",
-    icon: Shield
-  }, {
-    id: "psychometric",
-    label: "Personality Test",
-    icon: Brain
-  }, {
-    id: "requests",
-    label: "My Requests",
-    icon: FileText
-  }, {
-    id: "quotes",
-    label: "Quotes",
-    icon: DollarSign
-  }, {
-    id: "messages",
-    label: "Messages",
-    icon: MessageSquare
-  }, {
-    id: "directory",
-    label: "Directory",
-    icon: Users
-  }, {
-    id: "analytics",
-    label: "Analytics",
-    icon: TrendingUp
-  }, {
-    id: "transactions",
-    label: "Transactions",
-    icon: DollarSign
-  }, {
-    id: "alerts",
-    label: "Alerts",
-    icon: AlertTriangle
-  }, {
-    id: "saved",
-    label: "Saved Jets",
-    icon: Bookmark
-  }, {
-    id: "profile",
-    label: "Profile",
-    icon: Settings
-  }];
-  return <TerminalLayout title="Broker Terminal" userRole="Verified Broker" menuItems={menuItems} activeTab={activeTab} onTabChange={setActiveTab} bannerText="Speed creates advantage. Win more quotes with a cleaner cockpit." terminalType="broker">
-      {activeTab === "dashboard" && (
-        <div className="space-y-8">
-          {/* Broker Command Header */}
+  const renderContent = () => {
+    switch (activeTab) {
+      case "dashboard":
+        return (
+          <TerminalTemplate
+            left={
+              <div className="space-y-4">
+                <div className="text-sm font-semibold">Filters & Search</div>
+                <div className="space-y-2">
+                  <div className="text-xs text-textDim">Quote Requests Today</div>
+                  <div className="text-2xl font-mono tabular">47</div>
+                </div>
+                <div className="space-y-2">
+                  <div className="text-xs text-textDim">Response Median</div>
+                  <div className="text-2xl font-mono tabular">2.3m</div>
+                </div>
+                <div className="space-y-2">
+                  <div className="text-xs text-textDim">Risk Alerts</div>
+                  <div className="text-2xl font-mono tabular text-red-400">3</div>
+                </div>
+              </div>
+            }
+            main={
+              <div className="space-y-4">
+                <div className="text-sm font-semibold">Live RFQs & Quotes</div>
+                <div className="overflow-auto rounded-md border border-line">
+                  <table className="min-w-full border-separate border-spacing-0 text-sm">
+                    <thead className="bg-white/5 text-white/80">
+                      <tr>
+                        <th className="sticky top-0 z-10 border-b border-line px-3 py-2 text-left">Route</th>
+                        <th className="sticky top-0 z-10 border-b border-line px-3 py-2 text-left">Aircraft</th>
+                        <th className="sticky top-0 z-10 border-b border-line px-3 py-2 text-left">Quote</th>
+                        <th className="sticky top-0 z-10 border-b border-line px-3 py-2 text-left">Status</th>
+                      </tr>
+                    </thead>
+                    <tbody className="divide-y divide-white/5">
+                      <tr>
+                        <td className="px-3 py-2 font-mono text-xs">JFK → LAX</td>
+                        <td className="px-3 py-2 text-xs">G650</td>
+                        <td className="px-3 py-2 font-mono text-xs tabular">$45,000</td>
+                        <td className="px-3 py-2 text-xs text-green-400">Active</td>
+                      </tr>
+                      <tr>
+                        <td className="px-3 py-2 font-mono text-xs">LHR → CDG</td>
+                        <td className="px-3 py-2 text-xs">A320</td>
+                        <td className="px-3 py-2 font-mono text-xs tabular">$12,500</td>
+                        <td className="px-3 py-2 text-xs text-yellow-400">Pending</td>
+                      </tr>
+                      <tr>
+                        <td className="px-3 py-2 font-mono text-xs">SFO → NRT</td>
+                        <td className="px-3 py-2 text-xs">B777</td>
+                        <td className="px-3 py-2 font-mono text-xs tabular">$78,000</td>
+                        <td className="px-3 py-2 text-xs text-green-400">Active</td>
+                      </tr>
+                    </tbody>
+                  </table>
+                </div>
+              </div>
+            }
+            right={
+              <div className="space-y-4">
+                <div className="text-sm font-semibold">Risk & Alerts</div>
+                <div className="space-y-2">
+                  <div className="text-xs text-textDim">Market Risk</div>
+                  <div className="text-lg font-mono tabular text-green-400">Low</div>
+                </div>
+                <div className="space-y-2">
+                  <div className="text-xs text-textDim">Messages</div>
+                  <div className="text-lg font-mono tabular">12</div>
+                </div>
+              </div>
+            }
+            bottom={
+              <div className="space-y-2">
+                <div className="text-sm font-semibold">Market Tape</div>
+                <div className="font-mono text-xs text-textDim">
+                  JFK-LAX: $45K ↑ | LHR-CDG: $12.5K → | SFO-NRT: $78K ↑ | Empty legs: 23 available
+                </div>
+              </div>
+            }
+          />
+        );
+      default:
+        return (
+          <div className="space-y-6">
+            <Card className="terminal-card">
+              <CardHeader>
+                <CardTitle className="text-foreground">
+                  {activeTab.charAt(0).toUpperCase() + activeTab.slice(1)} Center
+                </CardTitle>
+                <p className="text-gunmetal">Advanced {activeTab} management and processing system</p>
+              </CardHeader>
+              <CardContent>
+                <div className="text-center py-12">
+                  <BarChart3 className="w-16 h-16 mx-auto mb-6 text-accent opacity-60" />
+                  <h3 className="text-xl font-semibold text-foreground mb-4 capitalize">{activeTab} Management</h3>
+                  <p className="text-gunmetal mb-6 max-w-md mx-auto">
+                    This section is under development. Advanced {activeTab} features will be available soon.
+                  </p>
+                </div>
+              </CardContent>
+            </Card>
+          </div>
+        );
+    }
+  };
+
+  const menuItems = [
+    { id: "dashboard", label: "Dashboard", icon: BarChart3 },
+    { id: "marketplace", label: "Marketplace", icon: Globe },
+    { id: "verification", label: "Fortress of Trust", icon: Shield },
+    { id: "requests", label: "My Requests", icon: FileText },
+    { id: "quotes", label: "Quotes", icon: DollarSign },
+    { id: "messages", label: "Messages", icon: MessageSquare },
+    { id: "directory", label: "Directory", icon: Users },
+    { id: "analytics", label: "Analytics", icon: TrendingUp },
+    { id: "transactions", label: "Transactions", icon: DollarSign },
+    { id: "alerts", label: "Alerts", icon: AlertTriangle },
+    { id: "saved", label: "Saved Jets", icon: Bookmark },
+    { id: "profile", label: "Profile", icon: Settings }
+  ];
+
+  return (
+    <div className="min-h-screen bg-gradient-to-br from-slate-900 via-slate-800 to-slate-900">
+      {/* Terminal Header */}
+      <div className="border-b border-slate-700 bg-slate-800/50 backdrop-blur-sm">
+        <div className="max-w-7xl mx-auto px-6 py-4">
           <div className="flex items-center justify-between">
-            <div>
-              <h1 className="text-3xl font-bold text-foreground tracking-tight">Broker Command</h1>
-              <p className="text-gunmetal mt-2">Real-time marketplace intelligence and quote management</p>
+            <div className="flex items-center space-x-6">
+              <h1 className="text-2xl font-bold text-white">Broker Terminal</h1>
+              <div className="flex items-center space-x-2 text-green-400 text-sm">
+                <div className="w-2 h-2 bg-green-400 rounded-full animate-pulse"></div>
+                <span className="font-mono">MARKET ACTIVE</span>
+              </div>
             </div>
-            <div className="flex items-center space-x-6">
-              <div className="flex items-center space-x-2 text-data-positive text-sm">
-                <div className="w-2 h-2 bg-data-positive rounded-full terminal-pulse"></div>
-                <span className="font-mono">MARKET ACTIVE</span>
-              </div>
-              <div className="text-gunmetal text-sm font-mono">
+            <div className="flex items-center space-x-4">
+              <div className="text-slate-400 text-sm font-mono">
                 {new Date().toLocaleTimeString()} UTC
               </div>
             </div>
-=======
-  return (
-    <TerminalTemplate
-      left={
-        <div className="space-y-4">
-          <div className="text-sm font-semibold">Filters & Search</div>
-          <div className="space-y-2">
-            <div className="text-xs text-textDim">Quote Requests Today</div>
-            <div className="text-2xl font-mono tabular">47</div>
->>>>>>> 2de18846
-          </div>
-          <div className="space-y-2">
-            <div className="text-xs text-textDim">Response Median</div>
-            <div className="text-2xl font-mono tabular">2.3m</div>
-          </div>
-          <div className="space-y-2">
-            <div className="text-xs text-textDim">Risk Alerts</div>
-            <div className="text-2xl font-mono tabular text-red-400">3</div>
           </div>
         </div>
-      }
-      main={
-        <div className="space-y-4">
-          <div className="text-sm font-semibold">Live RFQs & Quotes</div>
-          <div className="overflow-auto rounded-md border border-line">
-            <table className="min-w-full border-separate border-spacing-0 text-sm">
-              <thead className="bg-white/5 text-white/80">
-                <tr>
-                  <th className="sticky top-0 z-10 border-b border-line px-3 py-2 text-left">Route</th>
-                  <th className="sticky top-0 z-10 border-b border-line px-3 py-2 text-left">Aircraft</th>
-                  <th className="sticky top-0 z-10 border-b border-line px-3 py-2 text-left">Quote</th>
-                  <th className="sticky top-0 z-10 border-b border-line px-3 py-2 text-left">Status</th>
-                </tr>
-              </thead>
-              <tbody className="divide-y divide-white/5">
-                <tr>
-                  <td className="px-3 py-2 font-mono text-xs">JFK → LAX</td>
-                  <td className="px-3 py-2 text-xs">G650</td>
-                  <td className="px-3 py-2 font-mono text-xs tabular">$45,000</td>
-                  <td className="px-3 py-2 text-xs text-green-400">Active</td>
-                </tr>
-                <tr>
-                  <td className="px-3 py-2 font-mono text-xs">LHR → CDG</td>
-                  <td className="px-3 py-2 text-xs">A320</td>
-                  <td className="px-3 py-2 font-mono text-xs tabular">$12,500</td>
-                  <td className="px-3 py-2 text-xs text-yellow-400">Pending</td>
-                </tr>
-                <tr>
-                  <td className="px-3 py-2 font-mono text-xs">SFO → NRT</td>
-                  <td className="px-3 py-2 text-xs">B777</td>
-                  <td className="px-3 py-2 font-mono text-xs tabular">$78,000</td>
-                  <td className="px-3 py-2 text-xs text-green-400">Active</td>
-                </tr>
-              </tbody>
-            </table>
-          </div>
+      </div>
+
+      {/* Terminal Navigation */}
+      <div className="border-b border-slate-700 bg-slate-800/30">
+        <div className="max-w-7xl mx-auto px-6">
+          <nav className="flex space-x-8 py-4">
+            {menuItems.map((item) => (
+              <button
+                key={item.id}
+                onClick={() => setActiveTab(item.id)}
+                className={`flex items-center space-x-2 px-3 py-2 rounded-lg text-sm font-medium transition-colors ${
+                  activeTab === item.id
+                    ? "bg-orange-500 text-white"
+                    : "text-slate-300 hover:text-white hover:bg-slate-700/50"
+                }`}
+              >
+                <item.icon className="w-4 h-4" />
+                <span>{item.label}</span>
+              </button>
+            ))}
+          </nav>
         </div>
-<<<<<<< HEAD
-      )}
-
-      {activeTab === "psychometric" && (
-        <div className="space-y-6">
-          <Card className="terminal-card">
-            <CardHeader>
-              <CardTitle className="text-foreground flex items-center">
-                <Brain className="mr-2 h-5 w-5" />
-                Aviation Personality Assessment
-              </CardTitle>
-              <p className="text-gunmetal">Complete your psychometric evaluation to enhance your broker profile and improve matching with clients and operators</p>
-            </CardHeader>
-            <CardContent>
-              <div className="text-center py-12">
-                <Brain className="w-16 h-16 mx-auto mb-6 text-accent opacity-60" />
-                <h3 className="text-xl font-semibold text-foreground mb-4">Personality Test</h3>
-                <p className="text-gunmetal mb-6 max-w-md mx-auto">
-                  Take our aviation-specific personality assessment to understand your working style, communication preferences, and how you interact with clients and operators.
-                </p>
-                <Button 
-                  onClick={() => window.open('/psych', '_blank')}
-                  className="btn-terminal-accent"
-                >
-                  Start Assessment
-                </Button>
-              </div>
-            </CardContent>
-          </Card>
-        </div>
-      )}
-
-      {activeTab === "analytics" && (
-        <Card className="terminal-card relative">
-          <PrivacyOverlay 
-            title="Advanced Analytics" 
-            description="Sign in to view live operational analytics and performance metrics." 
-            onUnlock={() => console.log('Unlock analytics')} 
-            icon="chart" 
-          />
-          <CardContent className="p-12">
-            <div className="text-center text-gunmetal opacity-20">
-              <BarChart3 className="w-16 h-16 mx-auto mb-6" />
-              <p className="terminal-subheader mb-2">Performance Analytics</p>
-              <div className="grid grid-cols-3 gap-8 mt-8">
-                <div>
-                  <div className="text-3xl font-bold mb-2">94.2%</div>
-                  <div className="text-sm">Success Rate</div>
-                </div>
-                <div>
-                  <div className="text-3xl font-bold mb-2">$84K</div>
-                  <div className="text-sm">Commission MTD</div>
-                </div>
-                <div>
-                  <div className="text-3xl font-bold mb-2">247</div>
-                  <div className="text-sm">Active Clients</div>
-                </div>
-              </div>
-            </div>
-          </CardContent>
-        </Card>
-      )}
-
-      {/* Messages Section */}
-      {activeTab === "messages" && <EnhancedMessaging />}
-
-      {/* Add other sections with analytics */}
-      {["requests", "quotes", "directory", "transactions", "alerts", "saved", "profile"].includes(activeTab) && (
-        <div className="space-y-6">
-          <BrokerAnalytics section={activeTab} />
-          <Section 
-            title={`${activeTab.charAt(0).toUpperCase()}${activeTab.slice(1)} Center`}
-            subtitle={`Advanced ${activeTab} management and processing system`}
-          >
-            <div className="text-center text-gunmetal py-12">
-              <BarChart3 className="w-16 h-16 mx-auto mb-6 opacity-30" />
-              <p className="terminal-subheader mb-2 capitalize">{activeTab} Management</p>
-              <p className="text-sm">
-                Advanced {activeTab} management and processing system
-              </p>
-            </div>
-          </Section>
-=======
-      }
-      right={
-        <div className="space-y-4">
-          <div className="text-sm font-semibold">Risk & Alerts</div>
-          <div className="space-y-2">
-            <div className="text-xs text-textDim">Market Risk</div>
-            <div className="text-lg font-mono tabular text-green-400">Low</div>
-          </div>
-          <div className="space-y-2">
-            <div className="text-xs text-textDim">Messages</div>
-            <div className="text-lg font-mono tabular">12</div>
-          </div>
->>>>>>> 2de18846
-        </div>
-      }
-      bottom={
-        <div className="space-y-2">
-          <div className="text-sm font-semibold">Market Tape</div>
-          <div className="font-mono text-xs text-textDim">
-            JFK-LAX: $45K ↑ | LHR-CDG: $12.5K → | SFO-NRT: $78K ↑ | Empty legs: 23 available
-          </div>
-        </div>
-      }
-    />
+      </div>
+
+      {/* Terminal Content */}
+      <div className="max-w-7xl mx-auto px-6 py-8">
+        {renderContent()}
+      </div>
+    </div>
   );
 }