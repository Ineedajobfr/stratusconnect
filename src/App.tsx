import "@/styles/theme.css";
import { Toaster } from "@/components/ui/toaster";
import { Toaster as Sonner } from "@/components/ui/sonner";
import { TooltipProvider } from "@/components/ui/tooltip";
import { QueryClient, QueryClientProvider } from "@tanstack/react-query";
import { BrowserRouter, Routes, Route, Navigate } from "react-router-dom";
import { lazy, Suspense, memo } from "react";
import { AuthProvider } from "@/contexts/AuthContext";
import { ErrorBoundary } from "@/components/ErrorBoundary";
import { FullPageLoader } from "@/components/LoadingSpinner";
import { NavigationOptimizer } from "@/components/NavigationOptimizer";
import { ProtectedRoute } from "./components/ProtectedRoute";
import { logger } from "@/utils/performance";

import { StatusBanner } from "@/components/StatusBanner";

// Import new dashboard components
import BrokerDashboard from "@/components/dashboard/BrokerDashboard";
import OperatorDashboard from "@/components/dashboard/OperatorDashboard";

// Lazy load pages for better performance - prioritize by usage frequency
const Index = lazy(() => import("./pages/Index"));
const Enter = lazy(() => import("./pages/Enter"));
const BrokerTerminal = lazy(() => import("./pages/BrokerTerminal"));
const OperatorTerminal = lazy(() => import("./pages/OperatorTerminal"));
const PilotTerminal = lazy(() => import("./pages/PilotTerminal"));
const CrewTerminal = lazy(() => import("./pages/CrewTerminal"));
const AdminTerminal = lazy(() => import("./pages/AdminTerminal"));
const BetaNavigator = lazy(() => import("./pages/BetaNavigator"));
const Status = lazy(() => import("./pages/CompliantStatus"));
const Cookies = lazy(() => import("./pages/Cookies"));
const Unauthorized = lazy(() => import("./pages/Unauthorized"));
const SLA = lazy(() => import("./pages/CompliantSLA"));

// Secondary pages - loaded on demand
const Demo = lazy(() => import("./pages/Demo"));
const About = lazy(() => import("./pages/About"));
const Fees = lazy(() => import("./pages/Fees"));
const Payments = lazy(() => import("./pages/Payments"));
const Terms = lazy(() => import("./pages/CompliantTerms"));
const Privacy = lazy(() => import("./pages/CompliantPrivacy"));
const AircraftIntelligence = lazy(() => import("./pages/AircraftIntelligence"));
const Security = lazy(() => import("./pages/Security"));
const Contact = lazy(() => import("./pages/Contact"));
const Compliance = lazy(() => import("./pages/Compliance"));
const VerificationPending = lazy(() => import("./pages/VerificationPending"));
const AdminConsole = lazy(() => import("./pages/AdminConsole"));
const AdminSetup = lazy(() => import("./pages/AdminSetup"));
const NotFound = lazy(() => import("./pages/NotFound"));
const PublicProfile = lazy(() => import("./pages/PublicProfile"));
const ProfileSettings = lazy(() => import("./pages/ProfileSettings"));
const Directory = lazy(() => import("./pages/Directory"));
const Auth = lazy(() => import("./pages/Auth"));

// Demo terminals
const DemoBrokerTerminal = lazy(() => import("./pages/DemoBrokerTerminal"));
const DemoOperatorTerminal = lazy(() => import("./pages/DemoOperatorTerminal"));
const DemoPilotTerminal = lazy(() => import("./pages/DemoPilotTerminal"));
const DemoCrewTerminal = lazy(() => import("./pages/DemoCrewTerminal"));
const DemoMarketplace = lazy(() => import("./pages/DemoMarketplace"));

// Help pages
const HelpBroker = lazy(() => import("./pages/HelpBroker"));
const HelpOperator = lazy(() => import("./pages/HelpOperator"));
const HelpPilot = lazy(() => import("./pages/HelpPilot"));
const HelpCrew = lazy(() => import("./pages/HelpCrew"));

const queryClient = new QueryClient({
  defaultOptions: {
    queries: {
      staleTime: 1000 * 60 * 5, // 5 minutes
      gcTime: 1000 * 60 * 30, // 30 minutes
      retry: (failureCount, error) => {
        // Only retry on network errors, not 4xx/5xx responses
        if (error && 'status' in error && typeof error.status === 'number') {
          return error.status >= 500 && failureCount < 2;
        }
        return failureCount < 2;
      },
      refetchOnWindowFocus: false, // Disable refetch on focus for better performance
      refetchOnMount: true,
      refetchOnReconnect: 'always',
    },
    mutations: {
      retry: 1, // Limit mutation retries
    },
  },
});

// Memoized layout components for better performance
const MemoizedToaster = memo(Toaster);
const MemoizedSonner = memo(Sonner);
const MemoizedNavigationOptimizer = memo(NavigationOptimizer);

const App = memo(() => {
  // Log app initialization in development only
  logger.debug('StratusConnect App initializing...');

  return (
    <div className="min-h-screen bg-app text-body">
      <ErrorBoundary>
        <QueryClientProvider client={queryClient}>
          <TooltipProvider>
            <BrowserRouter>
              <MemoizedNavigationOptimizer />
              <StatusBanner />
              <AuthProvider>
              <MemoizedToaster />
              <MemoizedSonner />
              <Suspense fallback={<FullPageLoader />}>
                <Routes>
              {/* Public routes */}
              <Route path="/" element={<Index />} />
              <Route path="/enter" element={<Enter />} />
              <Route path="/auth" element={<Auth />} />
              <Route path="/demo" element={<Demo />} />
              <Route path="/about" element={<About />} />
              <Route path="/fees" element={<Fees />} />
              <Route path="/payments" element={<Payments />} />
              <Route path="/terms" element={<Terms />} />
              <Route path="/privacy" element={<Privacy />} />
              <Route path="/security" element={<Security />} />
              <Route path="/contact" element={<Contact />} />
              <Route path="/compliance" element={<Compliance />} />
              <Route path="/intelligence" element={<AircraftIntelligence />} />
              <Route path="/verification-pending" element={<VerificationPending />} />
              
              {/* Demo routes */}
              <Route path="/demo/broker" element={<DemoBrokerTerminal />} />
              <Route path="/demo/operator" element={<DemoOperatorTerminal />} />
              <Route path="/demo/pilot" element={<DemoPilotTerminal />} />
              <Route path="/demo/crew" element={<DemoCrewTerminal />} />
            <Route path="/demo/marketplace" element={<DemoMarketplace />} />
              
              {/* Help pages */}
              <Route path="/help/broker" element={<HelpBroker />} />
              <Route path="/help/operator" element={<HelpOperator />} />
              <Route path="/help/pilot" element={<HelpPilot />} />
              <Route path="/help/crew" element={<HelpCrew />} />
              
              {/* Public Beta Testing Routes - Protected for users/owners */}
              <Route path="/beta" element={<BetaNavigator />} />
              <Route 
                path="/beta/broker" 
                element={
                  <ProtectedRoute allowedRoles={['broker']}>
                    <BrokerDashboard />
                  </ProtectedRoute>
                } 
              />
              <Route 
                path="/beta/operator" 
                element={
                  <ProtectedRoute allowedRoles={['operator']}>
                    <OperatorDashboard />
                  </ProtectedRoute>
                } 
              />
              <Route 
                path="/beta/pilot" 
                element={
                  <ProtectedRoute allowedRoles={['pilot']}>
                    <PilotTerminal />
                  </ProtectedRoute>
                } 
              />
              <Route 
                path="/beta/crew" 
                element={
                  <ProtectedRoute allowedRoles={['pilot', 'crew']}>
                    <CrewTerminal />
                  </ProtectedRoute>
                } 
              />
              <Route 
                path="/beta/admin" 
                element={
                  <ProtectedRoute allowedRoles={['admin']}>
                    <AdminTerminal />
                  </ProtectedRoute>
                } 
              />
        
              
              {/* Profile routes */}
              <Route path="/u/:username" element={<PublicProfile />} />
              <Route path="/settings/profile" element={<ProtectedRoute><ProfileSettings /></ProtectedRoute>} />
              <Route path="/directory" element={<ProtectedRoute><Directory /></ProtectedRoute>} />
              <Route path="/status" element={<Status />} />
              
              {/* Legal pages */}
              <Route path="/terms" element={<Terms />} />
              <Route path="/privacy" element={<Privacy />} />
              <Route path="/cookies" element={<Cookies />} />
              <Route path="/sla" element={<SLA />} />
              
              {/* Legacy redirect */}
              <Route path="/login" element={<Navigate to="/enter" replace />} />
              
              {/* Protected terminal routes */}
              <Route 
                path="/terminal/broker" 
                element={
                  <ProtectedRoute allowedRoles={['broker']}>
                    <BrokerDashboard />
                  </ProtectedRoute>
                } 
              />
              <Route 
                path="/terminal/operator" 
                element={
                  <ProtectedRoute allowedRoles={['operator']}>
                    <OperatorDashboard />
                  </ProtectedRoute>
                } 
              />
              <Route 
                path="/terminal/pilot" 
                element={
                  <ProtectedRoute allowedRoles={['pilot']}>
                    <PilotTerminal />
                  </ProtectedRoute>
                } 
              />
              <Route 
                path="/terminal/crew" 
                element={
                  <ProtectedRoute allowedRoles={['pilot', 'crew']}>
                    <CrewTerminal />
                  </ProtectedRoute>
                } 
              />
              <Route 
                path="/terminal/admin" 
                element={
                  <ProtectedRoute allowedRoles={['admin']}>
                    <AdminTerminal />
                  </ProtectedRoute>
                } 
              />
              <Route 
                path="/admin" 
                element={
                  <ProtectedRoute allowedRoles={['admin']} requireApproved={true}>
                    <AdminConsole />
                  </ProtectedRoute>
                } 
              />
              <Route 
                path="/admin-setup" 
                element={
                  <ProtectedRoute allowedRoles={['admin']} requireApproved={true}>
                    <AdminSetup />
                  </ProtectedRoute>
                } 
              />
              <Route 
                path="/secure-admin-setup" 
                element={
                  <ProtectedRoute allowedRoles={['admin']} requireApproved={true}>
                    <SecureAdminSetup />
                  </ProtectedRoute>
                } 
              />
              
              {/* Security routes */}
              <Route path="/unauthorized" element={<Unauthorized />} />
              
              {/* Catch all route */}
              <Route path="*" element={<NotFound />} />
            </Routes>
              </Suspense>
<<<<<<< HEAD
              </AuthProvider>
              <Footer />
            </BrowserRouter>
            </TooltipProvider>
          </QueryClientProvider>
        </ErrorBoundary>
      </div>
=======
            </AuthProvider>
            
          </BrowserRouter>
          </TooltipProvider>
        </QueryClientProvider>
      </ErrorBoundary>
>>>>>>> 0879fd4f
  );
});

export default App;<|MERGE_RESOLUTION|>--- conflicted
+++ resolved
@@ -270,22 +270,12 @@
               <Route path="*" element={<NotFound />} />
             </Routes>
               </Suspense>
-<<<<<<< HEAD
-              </AuthProvider>
-              <Footer />
-            </BrowserRouter>
-            </TooltipProvider>
-          </QueryClientProvider>
-        </ErrorBoundary>
-      </div>
-=======
             </AuthProvider>
-            
           </BrowserRouter>
           </TooltipProvider>
         </QueryClientProvider>
       </ErrorBoundary>
->>>>>>> 0879fd4f
+    </div>
   );
 });
 
