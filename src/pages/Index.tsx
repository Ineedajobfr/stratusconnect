import { useState, useEffect } from "react";
import { Button } from "@/components/ui/button";
import { Card, CardContent, CardDescription, CardHeader, CardTitle } from "@/components/ui/card";
import { Badge } from "@/components/ui/badge";
import { 
  Plane, 
  Shield, 
  Users, 
  Clock, 
  CheckCircle, 
  Star,
  Zap,
  Globe,
  Lock,
  DollarSign,
  Building2,
  UserCheck,
  ArrowRight
} from "lucide-react";
import { useNavigate } from "react-router-dom";
import { LoginModal } from "@/components/LoginModal";
import StarfieldRunwayBackground from "@/components/StarfieldRunwayBackground";
<<<<<<< HEAD
import TimeZonesBar from "@/components/utility/TimeZonesBar";
import { useAuth } from "@/contexts/AuthContext";
=======
>>>>>>> 7bd47d3f

export default function Index() {
  const [selectedRole, setSelectedRole] = useState<string | null>(null);
  const [showLoginModal, setShowLoginModal] = useState(false);
  const navigate = useNavigate();
  const { user } = useAuth();

  // Redirect authenticated users to their home page
  useEffect(() => {
    if (user) {
      navigate("/home");
    }
  }, [user, navigate]);

  const handleAccessTerminal = (roleId: string) => {
    setSelectedRole(roleId);
    setShowLoginModal(true);
  };

  const handleDemoAccess = (demoRoute: string) => {
    navigate(demoRoute);
  };

  return (
    <div className="min-h-screen bg-app relative overflow-hidden">
      <StarfieldRunwayBackground />
      
      {/* Hero Section */}
      <div className="relative z-10 pt-20 pb-16">
        <div className="max-w-6xl mx-auto px-4 text-center">
          <div className="mb-8">
            <Badge variant="secondary" className="mb-4 px-4 py-2 text-sm">
              <Zap className="w-4 h-4 mr-2" />
              Next-Generation Aviation Platform
            </Badge>
            <h1 className="text-5xl md:text-7xl font-bold text-body mb-6 hero-glow">
              Welcome to <span className="text-accent accent-glow">StratusConnect</span>
            </h1>
            <p className="text-xl md:text-2xl text-muted max-w-4xl mx-auto leading-relaxed text-glow-subtle">
              The industry's most secure and efficient platform connecting brokers, operators, pilots, and crew. 
              Built on zero-trust architecture with military-grade encryption.
            </p>
          </div>

          {/* Quick Stats */}
          <div className="grid grid-cols-2 md:grid-cols-4 gap-6 mb-16">
            <div className="text-center">
              <div className="text-3xl font-bold text-accent accent-glow">99.9%</div>
              <div className="text-sm text-muted-foreground text-glow-subtle">Uptime</div>
            </div>
            <div className="text-center">
              <div className="text-3xl font-bold text-accent accent-glow">15k+</div>
              <div className="text-sm text-muted-foreground text-glow-subtle">Active Users</div>
            </div>
            <div className="text-center">
              <div className="text-3xl font-bold text-accent accent-glow">$2B+</div>
              <div className="text-sm text-muted-foreground text-glow-subtle">Transactions</div>
            </div>
            <div className="text-center">
              <div className="text-3xl font-bold text-accent accent-glow">50ms</div>
              <div className="text-sm text-muted-foreground text-glow-subtle">Avg Response</div>
            </div>
          </div>
        </div>
      </div>

      {/* Terminal Access Section */}
      <div className="relative z-10 py-24">
        <div className="max-w-6xl mx-auto px-4">
          <div className="text-center mb-12">
            <h2 className="text-4xl font-bold text-foreground mb-4 title-glow">Choose Your Terminal</h2>
            <p className="text-xl text-muted-foreground text-glow-subtle">Access your personalized workspace</p>
          </div>

          <div className="grid grid-cols-1 md:grid-cols-2 gap-8">
            {/* Broker Terminal */}
            <Card className="group terminal-card hover:terminal-glow cursor-pointer transition-all duration-300">
              <CardHeader className="pb-4">
                <div className="flex items-center space-x-4">
                  <div className="p-3 bg-accent/20 rounded-xl">
                    <Building2 className="w-8 h-8 text-accent icon-glow" />
                  </div>
                  <div>
                    <CardTitle className="text-2xl title-glow">Broker Terminal</CardTitle>
                    <CardDescription className="subtitle-glow">Quote management & client relations</CardDescription>
                  </div>
                </div>
              </CardHeader>
              <CardContent>
                <p className="text-muted-foreground mb-6 text-glow-subtle">
                  Speed creates advantage. Win more quotes with real-time market intelligence and automated workflows.
                </p>
                <div className="flex space-x-3">
                  <Button 
                    onClick={() => handleAccessTerminal("broker")} 
                    className="flex-1 btn-terminal-accent button-glow"
                  >
                    Access Terminal <ArrowRight className="w-4 h-4 ml-2 icon-glow" />
                  </Button>
                  <Button 
                    onClick={() => handleDemoAccess("/demo/broker")} 
                    variant="outline"
                    className="px-6 button-glow"
                  >
                    Demo
                  </Button>
                </div>
              </CardContent>
            </Card>

            {/* Operator Terminal */}
            <Card className="group terminal-card hover:terminal-glow cursor-pointer transition-all duration-300">
              <CardHeader className="pb-4">
                <div className="flex items-center space-x-4">
                  <div className="p-3 bg-accent/20 rounded-xl">
                    <Plane className="w-8 h-8 text-accent icon-glow" />
                  </div>
                  <div>
                    <CardTitle className="text-2xl title-glow">Operator Terminal</CardTitle>
                    <CardDescription className="subtitle-glow">Fleet management & optimization</CardDescription>
                  </div>
                </div>
              </CardHeader>
              <CardContent>
                <p className="text-muted-foreground mb-6 text-glow-subtle">
                  Fill the legs. Lift the yield. Control the risk with comprehensive fleet analytics and crew coordination.
                </p>
                <div className="flex space-x-3">
                  <Button 
                    onClick={() => handleAccessTerminal("operator")} 
                    className="flex-1 btn-terminal-accent button-glow"
                  >
                    Access Terminal <ArrowRight className="w-4 h-4 ml-2 icon-glow" />
                  </Button>
                  <Button 
                    onClick={() => handleDemoAccess("/demo/operator")} 
                    variant="outline"
                    className="px-6 button-glow"
                  >
                    Demo
                  </Button>
                </div>
              </CardContent>
            </Card>

            {/* Pilot Terminal */}
            <Card className="group terminal-card hover:terminal-glow cursor-pointer transition-all duration-300">
              <CardHeader className="pb-4">
                <div className="flex items-center space-x-4">
                  <div className="p-3 bg-accent/20 rounded-xl">
                    <UserCheck className="w-8 h-8 text-accent icon-glow" />
                  </div>
                  <div>
                    <CardTitle className="text-2xl title-glow">Pilot Terminal</CardTitle>
                    <CardDescription className="subtitle-glow">Flight assignments & credentials</CardDescription>
                  </div>
                </div>
              </CardHeader>
              <CardContent>
                <p className="text-muted-foreground mb-6 text-glow-subtle">
                  Credentials speak. Availability sells. Fly the missions that match your experience and schedule.
                </p>
                <div className="flex space-x-3">
                  <Button 
                    onClick={() => handleAccessTerminal("pilot")} 
                    className="flex-1 btn-terminal-accent button-glow"
                  >
                    Access Terminal <ArrowRight className="w-4 h-4 ml-2 icon-glow" />
                  </Button>
                  <Button 
                    onClick={() => handleDemoAccess("/demo/pilot")} 
                    variant="outline"
                    className="px-6 button-glow"
                  >
                    Demo
                  </Button>
                </div>
              </CardContent>
            </Card>

            {/* Crew Terminal */}
            <Card className="group terminal-card hover:terminal-glow cursor-pointer transition-all duration-300">
              <CardHeader className="pb-4">
                <div className="flex items-center space-x-4">
                  <div className="p-3 bg-accent/20 rounded-xl">
                    <Users className="w-8 h-8 text-accent icon-glow" />
                  </div>
                  <div>
                    <CardTitle className="text-2xl title-glow">Crew Terminal</CardTitle>
                    <CardDescription className="subtitle-glow">Service excellence & scheduling</CardDescription>
                  </div>
                </div>
              </CardHeader>
              <CardContent>
                <p className="text-muted-foreground mb-6 text-glow-subtle">
                  Professional service wins repeat work. Your calendar is your shop window for premium opportunities.
                </p>
                <div className="flex space-x-3">
                  <Button 
                    onClick={() => handleAccessTerminal("crew")} 
                    className="flex-1 btn-terminal-accent button-glow"
                  >
                    Access Terminal <ArrowRight className="w-4 h-4 ml-2 icon-glow" />
                  </Button>
                  <Button 
                    onClick={() => handleDemoAccess("/demo/crew")} 
                    variant="outline"
                    className="px-6 button-glow"
                  >
                    Demo
                  </Button>
                </div>
              </CardContent>
            </Card>
          </div>
        </div>
      </div>

      {/* Security & Trust Features */}
      <div className="relative z-10 py-24">
        <div className="max-w-6xl mx-auto px-4">
          <div className="text-center mb-12">
            <h2 className="text-4xl font-bold text-foreground mb-4">Fortress of Trust</h2>
            <p className="text-xl text-muted-foreground">Built for the most demanding security requirements</p>
          </div>

          <div className="grid grid-cols-1 md:grid-cols-3 gap-8">
            <Card className="terminal-card">
              <CardHeader>
                <Shield className="w-12 h-12 text-accent mb-4" />
                <CardTitle>Military-Grade Encryption</CardTitle>
              </CardHeader>
              <CardContent>
                <p className="text-muted-foreground">
                  End-to-end AES-256 encryption for all data in transit and at rest. SOC 2 Type II compliant infrastructure.
                </p>
              </CardContent>
            </Card>

            <Card className="terminal-card">
              <CardHeader>
                <Lock className="w-12 h-12 text-accent mb-4" />
                <CardTitle>Zero-Trust Architecture</CardTitle>
              </CardHeader>
              <CardContent>
                <p className="text-muted-foreground">
                  Every connection verified, every transaction authenticated. Multi-factor authentication standard across all terminals.
                </p>
              </CardContent>
            </Card>

            <Card className="terminal-card">
              <CardHeader>
                <CheckCircle className="w-12 h-12 text-accent mb-4" />
                <CardTitle>Verified Network</CardTitle>
              </CardHeader>
              <CardContent>
                <p className="text-muted-foreground">
                  Comprehensive background checks and credential verification. Only pre-approved professionals access the network.
                </p>
              </CardContent>
            </Card>
          </div>
        </div>
      </div>

      {/* Escrow & Payment Security */}
      <div className="relative z-10 py-24">
        <div className="max-w-6xl mx-auto px-4">
          <div className="text-center mb-12">
            <h2 className="text-4xl font-bold text-foreground mb-4">Secure Escrow System</h2>
            <p className="text-xl text-muted-foreground">Your funds are protected at every step</p>
          </div>

          <div className="grid grid-cols-1 md:grid-cols-2 gap-12 items-center">
            <div>
              <h3 className="text-2xl font-bold text-foreground mb-6">How It Works</h3>
              <div className="space-y-6">
                <div className="flex items-start space-x-4">
                  <div className="bg-accent/20 rounded-full p-2 mt-1">
                    <span className="text-accent font-bold text-sm">1</span>
                  </div>
                  <div>
                    <h4 className="font-semibold text-foreground">Funds Secured</h4>
                    <p className="text-muted-foreground">Payment held in secure escrow until flight completion</p>
                  </div>
                </div>
                <div className="flex items-start space-x-4">
                  <div className="bg-accent/20 rounded-full p-2 mt-1">
                    <span className="text-accent font-bold text-sm">2</span>
                  </div>
                  <div>
                    <h4 className="font-semibold text-foreground">Service Delivered</h4>
                    <p className="text-muted-foreground">Flight completed and verified by all parties</p>
                  </div>
                </div>
                <div className="flex items-start space-x-4">
                  <div className="bg-accent/20 rounded-full p-2 mt-1">
                    <span className="text-accent font-bold text-sm">3</span>
                  </div>
                  <div>
                    <h4 className="font-semibold text-foreground">Automatic Release</h4>
                    <p className="text-muted-foreground">Funds automatically released to service providers</p>
                  </div>
                </div>
              </div>
            </div>

            <Card className="terminal-card">
              <CardHeader>
                <DollarSign className="w-12 h-12 text-accent mb-4" />
                <CardTitle>Payment Protection</CardTitle>
              </CardHeader>
              <CardContent className="space-y-4">
                <div className="flex items-center space-x-3">
                  <CheckCircle className="w-5 h-5 text-white" />
                  <span className="text-muted-foreground">FDIC-insured escrow accounts</span>
                </div>
                <div className="flex items-center space-x-3">
                  <CheckCircle className="w-5 h-5 text-white" />
                  <span className="text-muted-foreground">Real-time transaction monitoring</span>
                </div>
                <div className="flex items-center space-x-3">
                  <CheckCircle className="w-5 h-5 text-white" />
                  <span className="text-muted-foreground">Dispute resolution system</span>
                </div>
                <div className="flex items-center space-x-3">
                  <CheckCircle className="w-5 h-5 text-white" />
                  <span className="text-muted-foreground">24/7 fraud protection</span>
                </div>
              </CardContent>
            </Card>
          </div>
        </div>
      </div>

      {/* Privacy Protection */}
      <div className="relative z-10 py-16 bg-terminal-card/20">
        <div className="max-w-6xl mx-auto px-4">
          <div className="text-center mb-12">
            <h2 className="text-4xl font-bold text-foreground mb-4">Privacy by Design</h2>
            <p className="text-xl text-muted-foreground">Your data is never shared without explicit consent</p>
          </div>

          <div className="grid grid-cols-1 md:grid-cols-2 lg:grid-cols-4 gap-6">
            <Card className="terminal-card text-center">
              <CardContent className="pt-6">
                <Globe className="w-10 h-10 text-accent mx-auto mb-4" />
                <h3 className="font-semibold text-foreground mb-2">GDPR Compliant</h3>
                <p className="text-sm text-muted-foreground">Full compliance with global privacy regulations</p>
              </CardContent>
            </Card>

            <Card className="terminal-card text-center">
              <CardContent className="pt-6">
                <Shield className="w-10 h-10 text-accent mx-auto mb-4" />
                <h3 className="font-semibold text-foreground mb-2">Data Anonymization</h3>
                <p className="text-sm text-muted-foreground">Personal data encrypted and anonymized</p>
              </CardContent>
            </Card>

            <Card className="terminal-card text-center">
              <CardContent className="pt-6">
                <Lock className="w-10 h-10 text-accent mx-auto mb-4" />
                <h3 className="font-semibold text-foreground mb-2">Selective Disclosure</h3>
                <p className="text-sm text-muted-foreground">You control what information is visible</p>
              </CardContent>
            </Card>

            <Card className="terminal-card text-center">
              <CardContent className="pt-6">
                <Clock className="w-10 h-10 text-accent mx-auto mb-4" />
                <h3 className="font-semibold text-foreground mb-2">Data Retention</h3>
                <p className="text-sm text-muted-foreground">Automatic deletion of expired data</p>
              </CardContent>
            </Card>
          </div>
        </div>
      </div>

      {/* Performance & Reliability */}
      <div className="relative z-10 py-16">
        <div className="max-w-6xl mx-auto px-4 text-center">
          <h2 className="text-4xl font-bold text-foreground mb-12">Enterprise Performance</h2>
          
          <div className="grid grid-cols-1 md:grid-cols-3 gap-8">
            <div>
              <div className="text-5xl font-bold text-accent mb-4">99.99%</div>
              <h3 className="text-xl font-semibold text-foreground mb-2">Uptime SLA</h3>
              <p className="text-muted-foreground">Mission-critical reliability with redundant infrastructure</p>
            </div>
            <div>
              <div className="text-5xl font-bold text-accent mb-4">&lt;50ms</div>
              <h3 className="text-xl font-semibold text-foreground mb-2">Response Time</h3>
              <p className="text-muted-foreground">Lightning-fast performance optimized for real-time operations</p>
            </div>
            <div>
              <div className="text-5xl font-bold text-accent mb-4">24/7</div>
              <h3 className="text-xl font-semibold text-foreground mb-2">Support</h3>
              <p className="text-muted-foreground">Dedicated support team available around the clock</p>
            </div>
          </div>
        </div>
      </div>

      {/* Footer */}
      <footer className="relative z-10 py-8 border-t border-terminal-border">
        <div className="max-w-6xl mx-auto px-4">
          <div className="text-center">
            <p className="text-sm text-muted-foreground">
              © 2024 StratusConnect. All rights reserved. Built for the aviation industry.
            </p>
          </div>
        </div>
      </footer>

      {/* Login Modal */}
      <LoginModal 
        isOpen={showLoginModal}
        onClose={() => setShowLoginModal(false)}
        selectedRole={selectedRole}
      />
    </div>
  );
}<|MERGE_RESOLUTION|>--- conflicted
+++ resolved
@@ -20,11 +20,7 @@
 import { useNavigate } from "react-router-dom";
 import { LoginModal } from "@/components/LoginModal";
 import StarfieldRunwayBackground from "@/components/StarfieldRunwayBackground";
-<<<<<<< HEAD
-import TimeZonesBar from "@/components/utility/TimeZonesBar";
 import { useAuth } from "@/contexts/AuthContext";
-=======
->>>>>>> 7bd47d3f
 
 export default function Index() {
   const [selectedRole, setSelectedRole] = useState<string | null>(null);
